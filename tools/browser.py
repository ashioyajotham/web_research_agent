from typing import Dict, Any, Optional
import requests
from bs4 import BeautifulSoup
import html2text
import re
from .tool_registry import BaseTool
from utils.logger import get_logger
from config.config import get_config

logger = get_logger(__name__)

class BrowserTool(BaseTool):
    """Tool for browsing websites and extracting content."""
    
    def __init__(self):
        """Initialize the browser tool."""
        super().__init__(
            name="browser",
            description="Fetches and processes web content from URLs"
        )
        self.config = get_config()
        self.headers = {
            "User-Agent": "Mozilla/5.0 (Windows NT 10.0; Win64; x64) AppleWebKit/537.36 (KHTML, like Gecko) Chrome/91.0.4472.124 Safari/537.36"
        }
        self.html_converter = html2text.HTML2Text()
        self.html_converter.ignore_links = False
        self.html_converter.bypass_tables = False
        self.html_converter.ignore_images = True
    
    def execute(self, parameters: Dict[str, Any], memory: Any) -> Dict[str, Any]:
        """Execute browser tool with enhanced URL handling."""
        url = parameters.get("url")
        
        # Handle fallback to search snippets
        if parameters.get("use_search_snippets") or not url:
            logger.info("Using search snippets instead of web browsing")
            snippet_result = self._extract_from_search_snippets(memory)
            
            # Process snippet content for entities if it has substantial content
            if snippet_result.get("extracted_text") and len(snippet_result["extracted_text"]) > 100:
                try:
                    from agent.comprehension import Comprehension
                    comprehension = Comprehension()
                    
                    entity_types = ["PERSON", "ORG", "DATE", "GPE"]
                    entities = comprehension.extract_entities(snippet_result["extracted_text"], entity_types)
                    
                    # Handle different entity formats
                    if isinstance(entities, list):
                        entities = {"entities": entities}
                    elif not isinstance(entities, dict):
                        entities = {}
                    
                    if entities:
                        memory.add_entities(entities)
                        snippet_result["entities"] = entities
                        
                except Exception as e:
                    logger.error(f"Error extracting entities from snippets: {str(e)}")
            
            return snippet_result
        
        # Validate URL before attempting to browse
        if not url or not self._is_valid_url(url):
            logger.warning(f"Invalid or placeholder URL detected: {url}")
            return self._extract_from_search_snippets(memory)
        
        # Check if we have cached content
        cached_content = memory.get_cached_content(url)
        if (cached_content):
            logger.info(f"Using cached content for URL: {url}")
            content = cached_content["content"]
        else:
            logger.info(f"Browsing URL: {url}")
            try:
                content = self._fetch_url(url)
                # Cache the raw HTML content
                memory.cache_web_content(url, content, {"type": "raw_html"})
            except Exception as e:
                error_message = f"Error accessing URL {url}: {str(e)}"
                logger.error(error_message)
                return self._extract_from_search_snippets(memory)
        
        try:
            extract_type = parameters.get("extract_type", "main_content")
            selector = parameters.get("selector", "")
            
            if extract_type == "full":
                processed_content = self._process_full_page(content)
            elif extract_type == "main_content":
                processed_content = self._extract_main_content(content, selector)
            elif extract_type == "summary":
                # Extract main content first, then summarize
                main_content = self._extract_main_content(content, selector)
                # Use comprehension module to summarize
                from agent.comprehension import Comprehension
                comprehension = Comprehension()
                processed_content = comprehension.summarize_content(main_content)
            else:
                return {"error": f"Unknown extraction type: {extract_type}"}
            
            result = {
                "url": url,
                "title": self._extract_title(content),
                "extract_type": extract_type,
                "content": processed_content,
                "extracted_text": processed_content
            }
            
            # Enhanced entity extraction - now always extracts entities even if not explicitly requested
            try:
                from agent.comprehension import Comprehension
                comprehension = Comprehension()
                
                # Determine relevant entity types based on title and content
                entity_types = self._determine_relevant_entity_types(result["title"], processed_content)
                
                # Extract entities with focused types
                entities = comprehension.extract_entities(processed_content, entity_types)
                
                # Ensure entities is a dictionary
                if isinstance(entities, list):
                    # Convert list to dictionary format
                    entities = {"entities": entities}
                elif not isinstance(entities, dict):
                    entities = {}
                
                # Try to extract relationships between entities
                enriched_entities = self._enrich_entity_relationships(entities, parameters.get("query", ""), result["title"])
                
                # Add extracted entities to memory
                if enriched_entities:
                    memory.add_entities(enriched_entities)
                
                # Include entities in result if requested
                if parameters.get("extract_entities", True):  # Default to True for better info extraction
                    result["entities"] = enriched_entities
            
            except Exception as e:
                logger.error(f"Error during entity extraction: {str(e)}")
            
            return result
            
        except Exception as e:
            error_message = f"Error processing content from {url}: {str(e)}"
            logger.error(error_message)
            return self._extract_from_search_snippets(memory)
    
    def _extract_from_search_snippets(self, memory):
        """Extract information from search snippets when URL browsing fails."""
        # Try multiple ways to get search results
        search_results = getattr(memory, 'search_results', [])
        
        # If no search_results attribute, try to find them in recent results
        if not search_results:
            recent_results = getattr(memory, 'results', [])
            for result in reversed(recent_results):
                if isinstance(result, dict) and "search" in str(result).lower():
                    result_data = result.get("output", {})
                    if isinstance(result_data, dict):
                        search_results = result_data.get("results", []) or result_data.get("search_results", [])
                        if search_results:
                            break
        
<<<<<<< HEAD
        # Compile and return information from search snippets
        compiled_text = ""
        for result in search_results:
            if isinstance(result, dict):
                title = result.get("title", "")
                snippet = result.get("snippet", "")
                compiled_text += f"{title}\n{snippet}\n\n"
=======
        if not search_results:
            logger.warning("No search results available for snippet extraction")
            return {
                "error": "No search results available for snippet extraction",
                "content": "Unable to extract information - no search results found",
                "extracted_text": "No search results available"
            }
        
        logger.info(f"Extracting from {len(search_results)} search result snippets")
        
        # Combine snippets from search results
        combined_content = []
        urls = []
        
        for i, result in enumerate(search_results[:5]):  # Limit to top 5 results
            if isinstance(result, dict) and "snippet" in result:
                title = result.get('title', f'Search Result {i+1}')
                snippet = result['snippet']
                link = result.get('link', '')
                
                combined_content.append(f"**{title}**\n{snippet}")
                if link:
                    urls.append(link)
        
        if not combined_content:
            return {
                "error": "No usable content in search snippets",
                "content": "Search results contained no extractable snippets",
                "extracted_text": "No extractable content found"
            }
        
        extracted_text = "\n\n".join(combined_content)
        
        logger.info(f"Successfully extracted {len(extracted_text)} characters from search snippets")
>>>>>>> 22542114
        
        return {
            "extracted_text": compiled_text,
            "source": "search_snippets"
        }
        
    def _is_valid_url(self, url):
        """Validate URL format and check for placeholders."""
        if not url:
            return False
<<<<<<< HEAD
            
        # Ensure consistent handling of curly-brace placeholders
        placeholder_patterns = [
            (r"\{(.*?)\}", "template variable"),
            (r"\[(.*URL.*|.*link.*|Insert.*|.*result.*)\]", "bracketed URL placeholder"),
            # Template instructions
            (r"<.*?>", "HTML-style placeholder"),
            # Default URLs
            (r"example\.com|localhost|127\.0\.0\.1", "example domain"),
            # Additional common formats used by the planner
            (r"^URL_", "URL prefix placeholder"),
            (r"_URL$", "URL suffix placeholder"),
=======
        
        url = url.strip()
        
        # Check for placeholder patterns
        placeholder_patterns = [
            r'\[.*?\]',
            r'\{.*?\}',
            r'<.*?>',
            r'INSERT',
            r'PLACEHOLDER'
>>>>>>> 22542114
        ]
        
        for pattern, _ in placeholder_patterns:
            if re.search(pattern, url, re.IGNORECASE):
                return False
        
        # Basic URL validation
        url_pattern = re.compile(
            r'^https?://'
            r'(?:(?:[A-Z0-9](?:[A-Z0-9-]{0,61}[A-Z0-9])?\.)+[A-Z]{2,6}\.?|'
            r'localhost|'
            r'\d{1,3}\.\d{1,3}\.\d{1,3}\.\d{1,3})'
            r'(?::\d+)?'
            r'(?:/?|[/?]\S+)$', re.IGNORECASE)
        
        return bool(url_pattern.match(url))

    def _fetch_url(self, url):
        """Fetch content from URL with timeout and error handling."""
        try:
            response = requests.get(
                url, 
                headers=self.headers, 
                timeout=self.config.get("request_timeout", 30),
                allow_redirects=True
            )
            response.raise_for_status()
            return response.text
        except requests.exceptions.RequestException as e:
            logger.error(f"Error fetching URL {url}: {str(e)}")
            raise

    def _extract_title(self, content):
        """Extract title from HTML content."""
        try:
            soup = BeautifulSoup(content, 'html.parser')
            title_tag = soup.find('title')
            if title_tag:
                return title_tag.get_text(strip=True)
            # Fallback to first h1 tag
            h1_tag = soup.find('h1')
            if h1_tag:
                return h1_tag.get_text(strip=True)
            return "Unknown Title"
        except Exception as e:
            logger.warning(f"Error extracting title: {str(e)}")
            return "Unknown Title"

    def _extract_main_content(self, content, selector=""):
        """Extract main content from HTML."""
        try:
            soup = BeautifulSoup(content, 'html.parser')
            
            # Remove script and style elements
            for script in soup(["script", "style"]):
                script.decompose()
            
            # If selector provided, use it
            if selector:
                main_content = soup.select(selector)
                if main_content:
                    text = ' '.join([element.get_text() for element in main_content])
                else:
                    text = soup.get_text()
            else:
                # Try common main content selectors
                main_selectors = [
                    'main', 'article', '.content', '#content', 
                    '.main-content', '#main-content', '.post-content',
                    '.entry-content', '.article-content'
                ]
                
                text = ""
                for sel in main_selectors:
                    elements = soup.select(sel)
                    if elements:
                        text = ' '.join([element.get_text() for element in elements])
                        break
                
                if not text:
                    text = soup.get_text()
            
            # Clean up the text
            text = re.sub(r'\s+', ' ', text).strip()
            return text
            
        except Exception as e:
            logger.error(f"Error extracting main content: {str(e)}")
            return self.html_converter.handle(content)

    def _process_full_page(self, content):
        """Process the full page content."""
        try:
            return self.html_converter.handle(content)
        except Exception as e:
            logger.error(f"Error processing full page: {str(e)}")
            soup = BeautifulSoup(content, 'html.parser')
            return soup.get_text()

    def _determine_relevant_entity_types(self, title, content):
        """Determine relevant entity types based on content."""
        entity_types = ["PERSON", "ORG"]  # Default types
        
        title_lower = title.lower()
        content_lower = content.lower()[:1000]  # First 1000 chars for efficiency
        
        # Add location entities if geographical content detected
        if any(word in title_lower or word in content_lower for word in 
               ["country", "city", "location", "geneva", "beijing", "washington"]):
            entity_types.append("GPE")
        
        # Add date entities if temporal content detected
        if any(word in title_lower or word in content_lower for word in 
               ["date", "year", "2023", "2024", "january", "february"]):
            entity_types.append("DATE")
        
        return entity_types

    def _enrich_entity_relationships(self, entities, query, title):
        """Enrich entities with relationship information."""
        # Handle different entity formats
        if isinstance(entities, list):
            entity_list = entities
        elif isinstance(entities, dict):
            entity_list = []
            for entity_type, values in entities.items():
                if isinstance(values, list):
                    entity_list.extend(values)
                else:
                    entity_list.append(str(values))
        else:
            return []
        
        enriched = []
        
        for entity in entity_list:
            entity_str = str(entity)
            # Simple relationship detection based on context
            if "president" in title.lower() or "president" in query.lower():
                if any(name in entity_str.lower() for name in ["biden", "xi", "trump"]):
                    enriched.append(f"{entity_str} @ President")
                else:
                    enriched.append(entity_str)
            elif "coo" in title.lower() or "coo" in query.lower():
                if "organization" in entity_str.lower() or "company" in entity_str.lower():
                    enriched.append(f"{entity_str} @ Mediating Organization")
                else:
                    enriched.append(entity_str)
            else:
                enriched.append(entity_str)
        
        return enriched<|MERGE_RESOLUTION|>--- conflicted
+++ resolved
@@ -162,15 +162,6 @@
                         if search_results:
                             break
         
-<<<<<<< HEAD
-        # Compile and return information from search snippets
-        compiled_text = ""
-        for result in search_results:
-            if isinstance(result, dict):
-                title = result.get("title", "")
-                snippet = result.get("snippet", "")
-                compiled_text += f"{title}\n{snippet}\n\n"
-=======
         if not search_results:
             logger.warning("No search results available for snippet extraction")
             return {
@@ -205,31 +196,20 @@
         extracted_text = "\n\n".join(combined_content)
         
         logger.info(f"Successfully extracted {len(extracted_text)} characters from search snippets")
->>>>>>> 22542114
         
         return {
-            "extracted_text": compiled_text,
-            "source": "search_snippets"
+            "content": extracted_text,
+            "extracted_text": extracted_text,
+            "source": "search_snippets",
+            "title": "Combined Search Results",
+            "urls": urls,
+            "snippet_count": len(combined_content)
         }
-        
+
     def _is_valid_url(self, url):
-        """Validate URL format and check for placeholders."""
-        if not url:
+        """Validate URL format."""
+        if not url or not isinstance(url, str):
             return False
-<<<<<<< HEAD
-            
-        # Ensure consistent handling of curly-brace placeholders
-        placeholder_patterns = [
-            (r"\{(.*?)\}", "template variable"),
-            (r"\[(.*URL.*|.*link.*|Insert.*|.*result.*)\]", "bracketed URL placeholder"),
-            # Template instructions
-            (r"<.*?>", "HTML-style placeholder"),
-            # Default URLs
-            (r"example\.com|localhost|127\.0\.0\.1", "example domain"),
-            # Additional common formats used by the planner
-            (r"^URL_", "URL prefix placeholder"),
-            (r"_URL$", "URL suffix placeholder"),
-=======
         
         url = url.strip()
         
@@ -240,7 +220,6 @@
             r'<.*?>',
             r'INSERT',
             r'PLACEHOLDER'
->>>>>>> 22542114
         ]
         
         for pattern, _ in placeholder_patterns:
