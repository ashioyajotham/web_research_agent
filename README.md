# Web Research Agent

A sophisticated AI agent that uses the ReAct (Reasoning and Acting) methodology to complete complex research tasks by browsing the web, analyzing information, and writing code.

## Features

- **ReAct Methodology**: Implements the original ReAct paradigm from the paper "ReAct: Synergizing Reasoning and Acting in Language Models"
- **Task-Agnostic Design**: No hardcoded logic for specific tasks - the agent intelligently adapts to any research question
- **Extensible Tool System**: Easy-to-extend architecture for adding new capabilities
- **Multiple Tools**:
  - **Web Search**: Google search via Serper.dev API
  - **Web Scraping**: Fetch and parse content from any URL
  - **Code Execution**: Run Python code for data analysis and processing
  - **File Operations**: Read and write files for data persistence
- **Powered by Gemini 2.0**: Uses Google's Gemini 2.0 Flash model for reasoning and decision-making

## Architecture

The agent follows a simple but powerful loop:

1. **Thought**: The agent reasons about the current state and what action to take next
2. **Action**: The agent selects and executes a tool with specific parameters
3. **Observation**: The agent receives and processes the result
4. **Repeat**: The cycle continues until the task is complete

### Project Structure

```
web_research_agent/
├── agent.py              # Core ReAct agent implementation
├── llm.py               # LLM interface for Gemini
├── config.py            # Configuration management
├── main.py              # Entry point script
├── tools/               # Tool system
│   ├── __init__.py     # Tool manager
│   ├── base.py         # Base tool class
│   ├── search.py       # Web search tool
│   ├── scrape.py       # Web scraping tool
│   ├── code_executor.py # Python code execution
│   └── file_ops.py     # File operations
├── tasks.txt           # Example tasks
├── .env.example        # Environment variables template
└── requirements.txt    # Python dependencies
```

## Installation

1. **Clone or download this repository**

2. **Install dependencies**:
   ```bash
   pip install -r requirements.txt
   ```

3. **Set up API keys**:
   - Get a Gemini API key from [Google AI Studio](https://makersuite.google.com/app/apikey)
   - Get a Serper API key from [Serper.dev](https://serper.dev) (free tier available)

4. **Configure environment variables**:
   ```bash
   cp .env.example .env
   ```
   
   Edit `.env` and add your API keys:
   ```
   GEMINI_API_KEY=your_gemini_api_key_here
   SERPER_API_KEY=your_serper_api_key_here
   ```

## Usage

### Basic Usage

Run the agent on tasks from a file:

```bash
python main.py tasks.txt
```

This will:
- Read tasks from `tasks.txt` (one task per line, separated by blank lines)
- Process each task using the ReAct agent
- Save results to `results.txt`
- Save execution logs to `logs/agent_<timestamp>.log`

### Custom Output File

Specify a custom output file:

```bash
python main.py tasks.txt -o my_results.txt
```

### Verbose Logging

Enable detailed debug logging:

```bash
python main.py tasks.txt -v
```

### Task File Format

Tasks should be separated by blank lines. Multi-line tasks are supported:

```
Find the name of the COO of the organization that mediated secret talks between US and Chinese AI companies in Geneva in 2023.

Compile a list of 10 statements made by Joe Biden regarding US-China relations. Each statement must have been made on a separate occasion. Provide a source for each statement.

By what percentage did Volkswagen reduce the sum of their Scope 1 and Scope 2 greenhouse gas emissions in 2023 compared to 2021?
```

## Configuration

Edit `.env` to customize agent behavior:

| Variable | Default | Description |
|----------|---------|-------------|
| `MAX_ITERATIONS` | 15 | Maximum reasoning steps before timeout |
| `MAX_TOOL_OUTPUT_LENGTH` | 5000 | Maximum characters from tool outputs |
| `TEMPERATURE` | 0.1 | LLM temperature (0.0-1.0, lower = more focused) |
| `MODEL_NAME` | gemini-2.0-flash-exp | Gemini model to use |
| `WEB_REQUEST_TIMEOUT` | 30 | Timeout for web requests (seconds) |
| `CODE_EXECUTION_TIMEOUT` | 60 | Timeout for code execution (seconds) |

## Example Tasks

The agent can handle a variety of research tasks:

1. **Information Gathering**: Compile statements, find specific facts, locate documents
2. **Data Analysis**: Download datasets, process CSV/JSON files, perform calculations
3. **Multi-Step Research**: Tasks requiring multiple sources and synthesis
4. **Verification**: Cross-reference information from multiple sources

See `tasks.txt` for examples of representative tasks.

## Adding New Tools

The agent is designed to be easily extensible. To add a new tool:

1. **Create a new tool class** in `tools/` inheriting from `Tool`:

```python
from tools.base import Tool

class MyNewTool(Tool):
    @property
    def name(self) -> str:
        return "my_tool"
    
    @property
    def description(self) -> str:
        return """Description of what your tool does and its parameters."""
    
    def execute(self, **kwargs) -> str:
        # Your tool logic here
        return "Tool result"
```

2. **Register the tool** in `main.py`:

```python
tool_manager.register_tool(MyNewTool())
```

That's it! The agent will automatically discover and use your new tool.

## How It Works

### ReAct Loop

The agent follows this pattern for each iteration:

```
Thought: I need to search for information about X
Action: search
Action Input: {"query": "X"}
Observation: [Search results appear here]

Thought: Now I need to read the first result
Action: scrape
Action Input: {"url": "https://..."}
Observation: [Page content appears here]

Thought: I have enough information to answer
Final Answer: [Complete answer with sources]
```

### Tool Selection

The agent autonomously decides which tools to use based on:
- The task requirements
- Current context and previous observations
- Tool descriptions provided to the LLM

### Error Handling

- Network timeouts and errors are caught and reported
- Failed tool executions return error messages to the agent
- Maximum iteration limit prevents infinite loops
- Best-effort answers provided if task cannot be completed

## Troubleshooting

### Common Issues

**API Key Errors**:
- Ensure `.env` file exists and contains valid API keys
- Check that keys are not wrapped in quotes

**Import Errors**:
- Run `pip install -r requirements.txt` to install all dependencies
- Ensure you're using Python 3.8 or higher

**Timeout Errors**:
- Increase timeout values in `.env`
- Some tasks may require more iterations - adjust `MAX_ITERATIONS`

**Empty Results**:
- Check logs in `logs/` directory for detailed error information
- Verify network connectivity for web requests

### Debug Mode

Run with `-v` flag to see detailed execution logs:

```bash
python main.py tasks.txt -v
```

## Performance Tips

1. **Adjust iterations**: Complex tasks may need more than 15 iterations
2. **Temperature tuning**: Lower temperature (0.0-0.2) for focused research, higher (0.5-0.7) for creative tasks
3. **Output length**: Increase `MAX_TOOL_OUTPUT_LENGTH` for tasks requiring full document analysis
4. **Model selection**: Use `gemini-2.0-flash-exp` for speed or `gemini-1.5-pro` for complex reasoning

## Limitations

- Web content behind paywalls or login walls cannot be accessed
- PDF parsing is limited (URLs are noted for manual download)
- Code execution is sandboxed but runs in the local environment
- Some websites may block scraping attempts
- Rate limits apply to API calls (Serper free tier: 2,500 searches/month)

## Code Quality

The codebase emphasizes:
- **Modularity**: Each component has a single responsibility
- **Extensibility**: New tools can be added without modifying core logic
- **Documentation**: Comprehensive docstrings and comments
- **Error Handling**: Graceful degradation and informative error messages
- **Logging**: Detailed execution traces for debugging
- **Type Hints**: Clear interfaces using Python type annotations

## License

<<<<<<< HEAD
This project is licensed under the MIT License - see the [LICENSE](MIT License) file for details.

=======
This project is provided as-is for educational and research purposes.
>>>>>>> 6596c4c0

## Contributing

To add new features:
1. Follow the existing code structure and patterns
2. Add comprehensive docstrings
3. Update this README with new functionality
4. Test with diverse tasks to ensure generalization

## References

- [ReAct: Synergizing Reasoning and Acting in Language Models](https://arxiv.org/abs/2210.03629)
- [Google Gemini API Documentation](https://ai.google.dev/docs)
- [Serper.dev API Documentation](https://serper.dev/docs)<|MERGE_RESOLUTION|>--- conflicted
+++ resolved
@@ -256,12 +256,7 @@
 
 ## License
 
-<<<<<<< HEAD
-This project is licensed under the MIT License - see the [LICENSE](MIT License) file for details.
-
-=======
 This project is provided as-is for educational and research purposes.
->>>>>>> 6596c4c0
 
 ## Contributing
 
